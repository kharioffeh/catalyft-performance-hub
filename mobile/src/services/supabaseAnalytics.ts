<<<<<<< HEAD
import { supabase } from './supabase';
=======
import { supabaseService } from './supabase';
>>>>>>> c319f6ff
import AsyncStorage from '@react-native-async-storage/async-storage';

// Database table interfaces
interface OnboardingProgress {
  id?: string;
  user_id: string;
  current_step: string;
  completed_steps: string[];
  goals?: string[];
  assessment_data?: Record<string, any>;
  personalization_data?: Record<string, any>;
  selected_plan?: string;
  completed: boolean;
  started_at: string;
  completed_at?: string;
  drop_off_step?: string;
  time_spent_seconds?: number;
}

interface AnalyticsEvent {
  id?: string;
  user_id: string;
  event_name: string;
  event_properties?: Record<string, any>;
  session_id?: string;
  platform: string;
  app_version: string;
  created_at?: string;
}

interface UserProfile {
  id: string;
  email?: string;
  fitness_level?: string;
  goals?: string[];
  workout_frequency?: number;
  equipment?: string[];
  injuries?: string[];
  age?: number;
  gender?: string;
  height?: number;
  weight?: number;
  dietary_preferences?: string[];
  notification_preferences?: Record<string, boolean>;
  onboarding_completed: boolean;
  subscription_type?: string;
  created_at?: string;
  updated_at?: string;
}

interface ABTestAssignment {
  id?: string;
  user_id: string;
  test_id: string;
  variant: string;
  assigned_at: string;
  converted?: boolean;
  conversion_value?: number;
}

class SupabaseAnalyticsService {
  private static instance: SupabaseAnalyticsService;
  private userId: string | null = null;
  
  private constructor() {}
  
  static getInstance(): SupabaseAnalyticsService {
    if (!SupabaseAnalyticsService.instance) {
      SupabaseAnalyticsService.instance = new SupabaseAnalyticsService();
    }
    return SupabaseAnalyticsService.instance;
  }
  
  async initialize(userId: string): Promise<void> {
    this.userId = userId;
    
    // Create tables if they don't exist (for development)
    await this.ensureTablesExist();
  }
  
  private async ensureTablesExist(): Promise<void> {
    // Note: In production, these tables should be created via migrations
    // This is just for development/testing
    
    const tables = [
      `CREATE TABLE IF NOT EXISTS onboarding_progress (
        id UUID DEFAULT gen_random_uuid() PRIMARY KEY,
        user_id UUID NOT NULL REFERENCES auth.users(id),
        current_step TEXT NOT NULL,
        completed_steps TEXT[],
        goals TEXT[],
        assessment_data JSONB,
        personalization_data JSONB,
        selected_plan TEXT,
        completed BOOLEAN DEFAULT false,
        started_at TIMESTAMP WITH TIME ZONE DEFAULT NOW(),
        completed_at TIMESTAMP WITH TIME ZONE,
        drop_off_step TEXT,
        time_spent_seconds INTEGER,
        created_at TIMESTAMP WITH TIME ZONE DEFAULT NOW(),
        updated_at TIMESTAMP WITH TIME ZONE DEFAULT NOW()
      )`,
      
      `CREATE TABLE IF NOT EXISTS analytics_events (
        id UUID DEFAULT gen_random_uuid() PRIMARY KEY,
        user_id UUID REFERENCES auth.users(id),
        event_name TEXT NOT NULL,
        event_properties JSONB,
        session_id TEXT,
        platform TEXT,
        app_version TEXT,
        created_at TIMESTAMP WITH TIME ZONE DEFAULT NOW()
      )`,
      
      `CREATE TABLE IF NOT EXISTS user_profiles (
        id UUID PRIMARY KEY REFERENCES auth.users(id),
        email TEXT,
        fitness_level TEXT,
        goals TEXT[],
        workout_frequency INTEGER,
        equipment TEXT[],
        injuries TEXT[],
        age INTEGER,
        gender TEXT,
        height DECIMAL,
        weight DECIMAL,
        dietary_preferences TEXT[],
        notification_preferences JSONB,
        onboarding_completed BOOLEAN DEFAULT false,
        subscription_type TEXT DEFAULT 'free',
        created_at TIMESTAMP WITH TIME ZONE DEFAULT NOW(),
        updated_at TIMESTAMP WITH TIME ZONE DEFAULT NOW()
      )`,
      
      `CREATE TABLE IF NOT EXISTS ab_test_assignments (
        id UUID DEFAULT gen_random_uuid() PRIMARY KEY,
        user_id UUID NOT NULL REFERENCES auth.users(id),
        test_id TEXT NOT NULL,
        variant TEXT NOT NULL,
        assigned_at TIMESTAMP WITH TIME ZONE DEFAULT NOW(),
        converted BOOLEAN DEFAULT false,
        conversion_value DECIMAL,
        UNIQUE(user_id, test_id)
      )`,
    ];
    
    // Note: These would need proper permissions in production
    // For now, we'll just ensure the tables exist in our queries
  }
  
  // Save onboarding progress
  async saveOnboardingProgress(
    step: string,
    data: Partial<OnboardingProgress>
  ): Promise<void> {
    if (!this.userId) return;
    
    try {
      const { data: existing, error: fetchError } = await supabaseService.client
        .from('onboarding_progress')
        .select('*')
        .eq('user_id', this.userId)
        .single();
      
      if (existing) {
        // Update existing progress
        const { error } = await supabaseService.client
          .from('onboarding_progress')
          .update({
            current_step: step,
            completed_steps: [...(existing.completed_steps || []), step],
            ...data,
            updated_at: new Date().toISOString(),
          })
          .eq('user_id', this.userId);
        
        if (error) throw error;
      } else {
        // Create new progress record
        const { error } = await supabaseService.client
          .from('onboarding_progress')
          .insert({
            user_id: this.userId,
            current_step: step,
            completed_steps: [step],
            ...data,
            started_at: new Date().toISOString(),
          });
        
        if (error) throw error;
      }
      
      // Also save to local storage for offline support
      await AsyncStorage.setItem(
        `onboarding_progress_${this.userId}`,
        JSON.stringify({ step, ...data })
      );
    } catch (error) {
      console.error('Failed to save onboarding progress:', error);
      // Fall back to local storage only
      await AsyncStorage.setItem(
        `onboarding_progress_${this.userId}`,
        JSON.stringify({ step, ...data })
      );
    }
  }
  
  // Complete onboarding
  async completeOnboarding(
    timeSpentSeconds: number,
    selectedPlan: string
  ): Promise<void> {
    if (!this.userId) return;
    
    try {
      const { error } = await supabaseService.client
        .from('onboarding_progress')
        .update({
          completed: true,
          completed_at: new Date().toISOString(),
          time_spent_seconds: timeSpentSeconds,
          selected_plan: selectedPlan,
        })
        .eq('user_id', this.userId);
      
      if (error) throw error;
      
      // Update user profile
      await this.updateUserProfile({ onboarding_completed: true });
    } catch (error) {
      console.error('Failed to complete onboarding:', error);
    }
  }
  
  // Track analytics event
  async trackEvent(
    eventName: string,
    properties?: Record<string, any>,
    sessionId?: string
  ): Promise<void> {
    try {
      const { error } = await supabaseService.client
        .from('analytics_events')
        .insert({
          user_id: this.userId,
          event_name: eventName,
          event_properties: properties,
          session_id: sessionId,
          platform: 'mobile',
          app_version: '1.0.0',
        });
      
      if (error) throw error;
    } catch (error) {
      console.error('Failed to track event:', error);
      
      // Queue event for later sync
      await this.queueEvent(eventName, properties);
    }
  }
  
  // Queue events for offline sync
  private async queueEvent(
    eventName: string,
    properties?: Record<string, any>
  ): Promise<void> {
    const queue = await AsyncStorage.getItem('analytics_event_queue');
    const events = queue ? JSON.parse(queue) : [];
    
    events.push({
      event_name: eventName,
      event_properties: properties,
      timestamp: new Date().toISOString(),
      user_id: this.userId,
    });
    
    await AsyncStorage.setItem('analytics_event_queue', JSON.stringify(events));
  }
  
  // Sync queued events
  async syncQueuedEvents(): Promise<void> {
    try {
      const queue = await AsyncStorage.getItem('analytics_event_queue');
      if (!queue) return;
      
      const events = JSON.parse(queue);
      
      for (const event of events) {
        await this.trackEvent(
          event.event_name,
          {
            ...event.event_properties,
            queued: true,
            original_timestamp: event.timestamp,
          }
        );
      }
      
      // Clear queue after successful sync
      await AsyncStorage.removeItem('analytics_event_queue');
    } catch (error) {
      console.error('Failed to sync queued events:', error);
    }
  }
  
  // Save user profile
  async saveUserProfile(profile: Partial<UserProfile>): Promise<void> {
    if (!this.userId) return;
    
    try {
      const { error } = await supabaseService.client
        .from('user_profiles')
        .upsert({
          id: this.userId,
          ...profile,
          updated_at: new Date().toISOString(),
        });
      
      if (error) throw error;
    } catch (error) {
      console.error('Failed to save user profile:', error);
    }
  }
  
  // Update user profile
  async updateUserProfile(updates: Partial<UserProfile>): Promise<void> {
    if (!this.userId) return;
    
    try {
      const { error } = await supabaseService.client
        .from('user_profiles')
        .update({
          ...updates,
          updated_at: new Date().toISOString(),
        })
        .eq('id', this.userId);
      
      if (error) throw error;
    } catch (error) {
      console.error('Failed to update user profile:', error);
    }
  }
  
  // Get user profile
  async getUserProfile(): Promise<UserProfile | null> {
    if (!this.userId) return null;
    
    try {
      const { data, error } = await supabaseService.client
        .from('user_profiles')
        .select('*')
        .eq('id', this.userId)
        .single();
      
      if (error) throw error;
      return data;
    } catch (error) {
      console.error('Failed to get user profile:', error);
      return null;
    }
  }
  
  // Save A/B test assignment
  async saveABTestAssignment(
    testId: string,
    variant: string
  ): Promise<void> {
    if (!this.userId) return;
    
    try {
      const { error } = await supabaseService.client
        .from('ab_test_assignments')
        .upsert({
          user_id: this.userId,
          test_id: testId,
          variant,
          assigned_at: new Date().toISOString(),
        });
      
      if (error) throw error;
    } catch (error) {
      console.error('Failed to save A/B test assignment:', error);
    }
  }
  
  // Track A/B test conversion
  async trackABTestConversion(
    testId: string,
    value?: number
  ): Promise<void> {
    if (!this.userId) return;
    
    try {
      const { error } = await supabaseService.client
        .from('ab_test_assignments')
        .update({
          converted: true,
          conversion_value: value,
        })
        .eq('user_id', this.userId)
        .eq('test_id', testId);
      
      if (error) throw error;
    } catch (error) {
      console.error('Failed to track A/B test conversion:', error);
    }
  }
  
  // Get onboarding funnel data
  async getOnboardingFunnelData(
    startDate?: Date,
    endDate?: Date
  ): Promise<any> {
    try {
      let query = supabaseService.client
        .from('onboarding_progress')
        .select('*');
      
      if (startDate) {
        query = query.gte('started_at', startDate.toISOString());
      }
      
      if (endDate) {
        query = query.lte('started_at', endDate.toISOString());
      }
      
      const { data, error } = await query;
      
      if (error) throw error;
      
      // Calculate funnel metrics
      const steps = [
        'welcome', 'goals', 'assessment', 
        'personalization', 'plan', 'tutorial'
      ];
      
      const funnel = steps.map(step => {
        const reached = data?.filter(p => 
          p.completed_steps?.includes(step)
        ).length || 0;
        
        const completed = data?.filter(p => 
          p.current_step === step && p.completed
        ).length || 0;
        
        return {
          step,
          reached,
          completed,
          dropOff: reached > 0 
            ? ((reached - completed) / reached * 100).toFixed(1)
            : 0,
        };
      });
      
      return funnel;
    } catch (error) {
      console.error('Failed to get funnel data:', error);
      return [];
    }
  }
  
  // Get analytics summary
  async getAnalyticsSummary(
    startDate?: Date,
    endDate?: Date
  ): Promise<any> {
    try {
      // Get event counts
      let eventsQuery = supabaseService.client
        .from('analytics_events')
        .select('event_name', { count: 'exact' });
      
      if (startDate) {
        eventsQuery = eventsQuery.gte('created_at', startDate.toISOString());
      }
      
      if (endDate) {
        eventsQuery = eventsQuery.lte('created_at', endDate.toISOString());
      }
      
      const { data: events, count: eventCount } = await eventsQuery;
      
      // Get user counts
      const { count: totalUsers } = await supabaseService.client
        .from('user_profiles')
        .select('*', { count: 'exact' });
      
      const { count: completedOnboarding } = await supabaseService.client
        .from('user_profiles')
        .select('*', { count: 'exact' })
        .eq('onboarding_completed', true);
      
      // Get A/B test results
      const { data: abTests } = await supabaseService.client
        .from('ab_test_assignments')
        .select('test_id, variant, converted, user_id, assigned_at');
      
      return {
        totalEvents: eventCount || 0,
        totalUsers: totalUsers || 0,
        onboardingCompletion: totalUsers 
          ? ((completedOnboarding || 0) / totalUsers * 100).toFixed(1)
          : 0,
        abTests: this.summarizeABTests(abTests || []),
      };
    } catch (error) {
      console.error('Failed to get analytics summary:', error);
      return null;
    }
  }
  
  private summarizeABTests(assignments: ABTestAssignment[]): any {
    const tests: Record<string, any> = {};
    
    assignments.forEach(assignment => {
      if (!tests[assignment.test_id]) {
        tests[assignment.test_id] = {
          variants: {},
        };
      }
      
      if (!tests[assignment.test_id].variants[assignment.variant]) {
        tests[assignment.test_id].variants[assignment.variant] = {
          count: 0,
          conversions: 0,
        };
      }
      
      tests[assignment.test_id].variants[assignment.variant].count++;
      if (assignment.converted) {
        tests[assignment.test_id].variants[assignment.variant].conversions++;
      }
    });
    
    // Calculate conversion rates
    Object.keys(tests).forEach(testId => {
      Object.keys(tests[testId].variants).forEach(variant => {
        const v = tests[testId].variants[variant];
        v.conversionRate = v.count > 0 
          ? (v.conversions / v.count * 100).toFixed(1)
          : 0;
      });
    });
    
    return tests;
  }
}

export default SupabaseAnalyticsService.getInstance();<|MERGE_RESOLUTION|>--- conflicted
+++ resolved
@@ -1,8 +1,4 @@
-<<<<<<< HEAD
-import { supabase } from './supabase';
-=======
 import { supabaseService } from './supabase';
->>>>>>> c319f6ff
 import AsyncStorage from '@react-native-async-storage/async-storage';
 
 // Database table interfaces
@@ -499,7 +495,7 @@
       // Get A/B test results
       const { data: abTests } = await supabaseService.client
         .from('ab_test_assignments')
-        .select('test_id, variant, converted, user_id, assigned_at');
+        .select('test_id, variant, converted');
       
       return {
         totalEvents: eventCount || 0,

--- conflicted
+++ resolved
@@ -236,11 +236,7 @@
   // Show alert dialog
   private showAlert(message: string, retryable: boolean): void {
     const buttons = retryable
-<<<<<<< HEAD
-      ?         [
-=======
       ? [
->>>>>>> c319f6ff
           { text: 'Cancel', style: 'cancel' as const },
           { text: 'Retry', onPress: () => this.handleRetry() },
         ]

{
  "name": "mobile",
  "version": "1.0.0",
  "main": "index.ts",
  "scripts": {
    "start": "expo start",
    "start:staging": "NODE_ENV=staging expo start",
    "start:production": "NODE_ENV=production expo start",
    "android": "expo run:android",
    "android:staging": "NODE_ENV=staging expo start --android",
    "android:production": "NODE_ENV=production expo start --android",
    "ios": "expo run:ios",
    "ios:staging": "NODE_ENV=staging expo start --ios",
    "ios:production": "NODE_ENV=production expo start --ios",
    "web": "expo start --web",
    "build:staging": "NODE_ENV=staging expo build",
    "build:production": "./scripts/build-production.sh --all",
    "lint": "eslint . --ext .ts,.tsx,.js,.jsx",
    "lint:fix": "eslint . --ext .ts,.tsx,.js,.jsx --fix",
    "format": "prettier --write \"**/*.{ts,tsx,js,jsx,json,md}\"",
    "format:check": "prettier --check \"**/*.{ts,tsx,js,jsx,json,md}\"",
    "type-check": "tsc --noEmit",
    "test:e2e": "detox test --configuration ios.sim.debug",
    "test:e2e:android": "detox test --configuration android.emu.debug",
    "build:e2e:ios": "detox build --configuration ios.sim.debug",
    "build:e2e:android": "detox build --configuration android.emu.debug",
    "detox:validate": "node scripts/validate-e2e-setup.js",
    "detox:build:ios": "detox build --configuration ios.sim.debug",
    "detox:test:ios": "detox test --configuration ios.sim.debug --artifacts-location artifacts --max-workers 1",
    "detox:build:android": "detox build --configuration android.emu.debug",
    "detox:test:android": "detox test --configuration android.emu.debug --artifacts-location artifacts --max-workers 1",
    "detox:smoke:ios": "detox test --configuration ios.sim.debug e2e/smoke.e2e.ts",
    "detox:smoke:android": "detox test --configuration android.emu.debug e2e/smoke.e2e.ts",
    "fix:android-build": "node scripts/fix-android-build.js",
    "env:print": "node -v && npm -v && java -version || true",
    "android:clean-prebuild": "rm -rf android && CI=1 npx expo prebuild --platform android --clean",
    "android:run": "npx expo run:android",
    "android:validate": "npm run android:clean-prebuild && npm run android:run",
    "ios:clean-prebuild": "rm -rf ios && CI=1 npx expo prebuild --platform ios --clean",
    "ios:pod": "cd ios && npx pod-install",
    "ios:run": "npx expo run:ios",
    "ios:validate": "npm run ios:clean-prebuild && npm run ios:pod && npm run ios:run",
    "ios:verify-build": "node scripts/verify-ios-build.js",
    "validate:native": "npm run android:validate",
    "e2e:smoke": "npm run detox:test:android && npm run detox:test:ios",
    "build:android:production": "./scripts/build-production.sh --android",
    "build:ios:production": "./scripts/build-production.sh --ios",
    "prebuild:clean": "rm -rf android ios && npx expo prebuild --clean",
    "export:production": "npx expo export --platform all --output-dir ./dist"
  },
  "dependencies": {
<<<<<<< HEAD
    "@react-native-async-storage/async-storage": "^2.2.0",
    "@react-native-community/netinfo": "^11.4.1",
=======
    "@hookform/resolvers": "^5.2.1",
    "@react-native-async-storage/async-storage": "^2.2.0",
    "@react-native-google-signin/google-signin": "^15.0.0",
>>>>>>> c04e0a98
    "@react-navigation/bottom-tabs": "^7.4.5",
    "@react-navigation/native": "^7.1.17",
    "@react-navigation/native-stack": "^7.3.25",
    "@sentry/react-native": "^6.19.0",
    "@supabase/supabase-js": "^2.55.0",
<<<<<<< HEAD
    "@tanstack/react-query": "^5.85.3",
    "@tanstack/react-query-devtools": "^5.85.3",
=======
>>>>>>> c04e0a98
    "ably": "^2.10.1",
    "axios": "^1.11.0",
    "date-fns": "^4.1.0",
    "expo": "~53.0.20",
    "expo-dev-client": "^5.2.4",
    "expo-secure-store": "^14.2.3",
    "expo-status-bar": "~2.2.3",
    "immer": "^10.1.1",
    "react": "19.0.0",
    "react-hook-form": "^7.62.0",
    "react-native": "0.79.5",
    "react-native-biometrics": "^3.0.1",
    "react-native-config": "^1.5.5",
<<<<<<< HEAD
    "react-native-mmkv": "^3.3.0",
    "react-native-safe-area-context": "^5.6.0",
    "react-native-screens": "^4.13.1",
    "zod": "^4.0.17",
    "zustand": "^5.0.7"
=======
    "react-native-image-picker": "^8.2.1",
    "react-native-keychain": "^10.0.0",
    "react-native-safe-area-context": "^5.6.0",
    "react-native-screens": "^4.13.1",
    "zod": "^4.0.17"
>>>>>>> c04e0a98
  },
  "devDependencies": {
    "@babel/core": "^7.25.2",
    "@testing-library/react-native": "^13.2.1",
    "@types/jest": "^29.5.14",
    "@types/react": "~19.0.10",
    "@typescript-eslint/eslint-plugin": "^8.22.0",
    "@typescript-eslint/parser": "^8.22.0",
    "detox": "^20.40.2",
    "eslint": "^9.21.0",
    "eslint-config-prettier": "^10.0.1",
    "eslint-plugin-prettier": "^5.3.1",
    "eslint-plugin-react": "^7.37.0",
    "eslint-plugin-react-hooks": "^5.1.0",
    "eslint-plugin-react-native": "^4.1.0",
    "expo-build-properties": "^0.12.5",
    "jest": "^30.0.5",
    "jest-circus": "^30.0.5",
    "prettier": "^3.4.2",
    "ts-jest": "^29.4.1",
    "typescript": "^5.9.2"
  },
  "private": true
}<|MERGE_RESOLUTION|>--- conflicted
+++ resolved
@@ -1,7 +1,7 @@
 {
   "name": "mobile",
   "version": "1.0.0",
-  "main": "index.ts",
+  "main": "index.js",
   "scripts": {
     "start": "expo start",
     "start:staging": "NODE_ENV=staging expo start",
@@ -49,24 +49,17 @@
     "export:production": "npx expo export --platform all --output-dir ./dist"
   },
   "dependencies": {
-<<<<<<< HEAD
+    "@hookform/resolvers": "^5.2.1",
     "@react-native-async-storage/async-storage": "^2.2.0",
     "@react-native-community/netinfo": "^11.4.1",
-=======
-    "@hookform/resolvers": "^5.2.1",
-    "@react-native-async-storage/async-storage": "^2.2.0",
     "@react-native-google-signin/google-signin": "^15.0.0",
->>>>>>> c04e0a98
     "@react-navigation/bottom-tabs": "^7.4.5",
     "@react-navigation/native": "^7.1.17",
     "@react-navigation/native-stack": "^7.3.25",
     "@sentry/react-native": "^6.19.0",
     "@supabase/supabase-js": "^2.55.0",
-<<<<<<< HEAD
     "@tanstack/react-query": "^5.85.3",
     "@tanstack/react-query-devtools": "^5.85.3",
-=======
->>>>>>> c04e0a98
     "ably": "^2.10.1",
     "axios": "^1.11.0",
     "date-fns": "^4.1.0",
@@ -80,19 +73,13 @@
     "react-native": "0.79.5",
     "react-native-biometrics": "^3.0.1",
     "react-native-config": "^1.5.5",
-<<<<<<< HEAD
+    "react-native-image-picker": "^8.2.1",
+    "react-native-keychain": "^10.0.0",
     "react-native-mmkv": "^3.3.0",
     "react-native-safe-area-context": "^5.6.0",
     "react-native-screens": "^4.13.1",
     "zod": "^4.0.17",
     "zustand": "^5.0.7"
-=======
-    "react-native-image-picker": "^8.2.1",
-    "react-native-keychain": "^10.0.0",
-    "react-native-safe-area-context": "^5.6.0",
-    "react-native-screens": "^4.13.1",
-    "zod": "^4.0.17"
->>>>>>> c04e0a98
   },
   "devDependencies": {
     "@babel/core": "^7.25.2",
@@ -101,19 +88,25 @@
     "@types/react": "~19.0.10",
     "@typescript-eslint/eslint-plugin": "^8.22.0",
     "@typescript-eslint/parser": "^8.22.0",
-    "detox": "^20.40.2",
-    "eslint": "^9.21.0",
+    "babel-plugin-transform-remove-console": "^6.9.4",
+    "babel-preset-expo": "^12.0.4",
+    "detox": "^20.29.2",
+    "eslint": "^9.18.0",
+    "eslint-config-expo": "^10.0.0",
     "eslint-config-prettier": "^10.0.1",
-    "eslint-plugin-prettier": "^5.3.1",
-    "eslint-plugin-react": "^7.37.0",
+    "eslint-plugin-prettier": "^5.2.1",
+    "eslint-plugin-react": "^7.37.5",
     "eslint-plugin-react-hooks": "^5.1.0",
     "eslint-plugin-react-native": "^4.1.0",
-    "expo-build-properties": "^0.12.5",
-    "jest": "^30.0.5",
-    "jest-circus": "^30.0.5",
+    "jest": "^29.2.1",
+    "jest-expo": "~54.0.1",
     "prettier": "^3.4.2",
-    "ts-jest": "^29.4.1",
-    "typescript": "^5.9.2"
+    "typescript": "~5.7.0"
   },
-  "private": true
+  "private": true,
+  "expo": {
+    "autolinking": {
+      "exclude": []
+    }
+  }
 }
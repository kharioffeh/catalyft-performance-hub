--- conflicted
+++ resolved
@@ -23,18 +23,10 @@
     setAriaWizardOpen(true);
   };
 
-<<<<<<< HEAD
-  const handleProgramGenerated = (templateId: string) => {
-    setGeneratedTemplateId(templateId);
-    setAriaWizardOpen(false);
-    // Navigate to the generated template
-    window.location.href = `/template/${templateId}`;
-=======
   const handleProgramGenerated = (data: { template_id: string; program_instance_id: string }) => {
     setAriaWizardOpen(false);
     // Navigate to the program instance view instead of template
     navigate(`/program-instance/${data.program_instance_id}`);
->>>>>>> 56604046
   };
 
   return (
@@ -49,15 +41,12 @@
           <div className="flex gap-3">
             <Button 
               onClick={handleAriaGenerate}
-              className="bg-gradient-to-r from-purple-600 to-pink-600 hover:from-purple-700 hover:to-pink-700 text-white border-0"
+              className="bg-gradient-to-r from-purple-600 to-pink-600 hover:from-purple-700 hover:to-pink-700"
             >
               <Sparkles className="w-4 h-4 mr-2" />
               Generate with AI
             </Button>
-            <Button 
-              onClick={handleCreateProgram}
-              className="bg-white/10 hover:bg-white/20 text-white border-white/20"
-            >
+            <Button onClick={handleCreateProgram} variant="outline" className="border-white/20 text-white hover:bg-white/10">
               <Plus className="w-4 h-4 mr-2" />
               Create Program
             </Button>
@@ -65,14 +54,15 @@
         )}
       </div>
 
-      {/* Program Grid */}
+      {/* Templates Grid */}
       <TemplateGrid />
-      
+
+      {/* Modals */}
       <EnhancedProgramBuilder
         open={builderOpen}
         onOpenChange={setBuilderOpen}
       />
-      
+
       <AriaGenerateWizard
         open={ariaWizardOpen}
         onOpenChange={setAriaWizardOpen}

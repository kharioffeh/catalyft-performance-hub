--- conflicted
+++ resolved
@@ -17,44 +17,6 @@
   onProgramGenerated: (data: { template_id: string; program_instance_id: string }) => void;
 }
 
-<<<<<<< HEAD
-// Keep the constants from the cursor branch (with fixed goal values)
-const GOALS = [
-  { id: 'strength', label: 'Build Strength' },
-  { id: 'hypertrophy', label: 'Gain Muscle Mass' },
-  { id: 'endurance', label: 'Improve Endurance' },
-  { id: 'power', label: 'Develop Power' },
-  { id: 'strength', label: 'Fat Loss' },
-  { id: 'endurance', label: 'General Fitness' },
-  { id: 'power', label: 'Sport-Specific Training' },
-  { id: 'rehab', label: 'Rehabilitation' }
-];
-
-const DAYS = [
-  { id: 'monday', label: 'Monday' },
-  { id: 'tuesday', label: 'Tuesday' },
-  { id: 'wednesday', label: 'Wednesday' },
-  { id: 'thursday', label: 'Thursday' },
-  { id: 'friday', label: 'Friday' },
-  { id: 'saturday', label: 'Saturday' },
-  { id: 'sunday', label: 'Sunday' }
-];
-
-const EQUIPMENT = [
-  { id: 'barbell', label: 'Barbell' },
-  { id: 'dumbbells', label: 'Dumbbells' },
-  { id: 'kettlebells', label: 'Kettlebells' },
-  { id: 'resistance_bands', label: 'Resistance Bands' },
-  { id: 'pull_up_bar', label: 'Pull-up Bar' },
-  { id: 'bench', label: 'Bench' },
-  { id: 'squat_rack', label: 'Squat Rack' },
-  { id: 'cable_machine', label: 'Cable Machine' },
-  { id: 'bodyweight', label: 'Bodyweight Only' },
-  { id: 'full_gym', label: 'Full Gym Access' }
-];
-
-=======
->>>>>>> 56604046
 export const AriaGenerateWizard: React.FC<AriaGenerateWizardProps> = ({
   open,
   onOpenChange,
@@ -101,7 +63,7 @@
 
     if (availableDays.length === 0) {
       toast({
-        title: "Days Required",
+        title: "Training Days Required",
         description: "Please select at least one training day",
         variant: "destructive"
       });
@@ -109,26 +71,32 @@
     }
 
     setIsGenerating(true);
+
     try {
-<<<<<<< HEAD
-      // Use the main branch API call approach
-=======
->>>>>>> 56604046
+      console.log('Generating program with:', {
+        goal,
+        weeks,
+        available_days: availableDays,
+        equipment
+      });
+
       const result = await generateProgramWithAria({
         goal,
         weeks,
-        availableDays,
+        available_days: availableDays,
         equipment
       });
 
+      console.log('Generation result:', result);
+
       toast({
         title: "Program Generated!",
-        description: "Your training program has been created successfully"
+        description: "Your personalized training program has been created",
       });
 
       onProgramGenerated(result);
     } catch (error) {
-      console.error('Generation error:', error);
+      console.error('Program generation failed:', error);
       toast({
         title: "Generation Failed",
         description: error instanceof Error ? error.message : "Failed to generate program",
@@ -207,30 +175,21 @@
             </div>
           </div>
 
-          <div className="flex justify-end gap-3">
+          <div className="flex justify-end gap-3 pt-4">
             <Button 
               variant="outline" 
               onClick={() => onOpenChange(false)}
-              className="bg-white/10 border-white/20 text-white hover:bg-white/20"
+              className="border-white/20 text-white hover:bg-white/10"
             >
               Cancel
             </Button>
             <Button 
-              onClick={handleGenerate}
+              onClick={handleGenerate} 
               disabled={isGenerating}
-              className="bg-gradient-to-r from-purple-600 to-pink-600 hover:from-purple-700 hover:to-pink-700"
+              className="bg-purple-600 hover:bg-purple-700 text-white"
             >
-              {isGenerating ? (
-                <>
-                  <Loader2 className="w-4 h-4 mr-2 animate-spin" />
-                  Generating...
-                </>
-              ) : (
-                <>
-                  <Sparkles className="w-4 h-4 mr-2" />
-                  Generate Program
-                </>
-              )}
+              {isGenerating && <Loader2 className="w-4 h-4 mr-2 animate-spin" />}
+              {isGenerating ? 'Generating...' : 'Generate Program'}
             </Button>
           </div>
         </div>
